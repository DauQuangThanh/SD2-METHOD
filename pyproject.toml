[project]
name = "specify-cli"
<<<<<<< HEAD
version = "0.0.7"
description = "Setup tool for Specify spec-driven development projects"
=======
version = "0.0.9"
description = "Specify CLI, part of GitHub Spec Kit. A tool to bootstrap your projects for Spec-Driven Development (SDD)."
>>>>>>> 5659c869
requires-python = ">=3.11"
dependencies = [
    "typer",
    "rich",
    "httpx[socks]",
    "platformdirs",
    "readchar",
    "truststore>=0.10.4",
]

[project.scripts]
specify = "specify_cli:main"

[build-system]
requires = ["hatchling"]
build-backend = "hatchling.build"

[tool.hatch.build.targets.wheel]
packages = ["src/specify_cli"]<|MERGE_RESOLUTION|>--- conflicted
+++ resolved
@@ -1,12 +1,7 @@
 [project]
 name = "specify-cli"
-<<<<<<< HEAD
-version = "0.0.7"
-description = "Setup tool for Specify spec-driven development projects"
-=======
 version = "0.0.9"
 description = "Specify CLI, part of GitHub Spec Kit. A tool to bootstrap your projects for Spec-Driven Development (SDD)."
->>>>>>> 5659c869
 requires-python = ">=3.11"
 dependencies = [
     "typer",

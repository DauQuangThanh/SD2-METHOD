--- conflicted
+++ resolved
@@ -723,11 +723,7 @@
 @app.command()
 def init(
     project_name: str = typer.Argument(None, help="Name for your new project directory (optional if using --here, or use '.' for current directory)"),
-<<<<<<< HEAD
-    ai_assistant: str = typer.Option(None, "--ai", help="AI assistant to use: claude, gemini, copilot, cursor, qwen, opencode, codex, windsurf, kilocode, auggie, roo, or codebuddy"),
-=======
-    ai_assistant: str = typer.Option(None, "--ai", help="AI assistant to use: claude, gemini, copilot, cursor, qwen, opencode, codex, windsurf, kilocode, auggie or q"),
->>>>>>> 89f4b0b3
+    ai_assistant: str = typer.Option(None, "--ai", help="AI assistant to use: claude, gemini, copilot, cursor, qwen, opencode, codex, windsurf, kilocode, auggie, codebuddy, or q"),
     script_type: str = typer.Option(None, "--script", help="Script type to use: sh or ps"),
     ignore_agent_tools: bool = typer.Option(False, "--ignore-agent-tools", help="Skip checks for AI agent tools like Claude Code"),
     no_git: bool = typer.Option(False, "--no-git", help="Skip git repository initialization"),
@@ -742,11 +738,7 @@
     
     This command will:
     1. Check that required tools are installed (git is optional)
-<<<<<<< HEAD
-    2. Let you choose your AI assistant (Claude Code, Gemini CLI, GitHub Copilot, Cursor, Qwen Code, opencode, Codex CLI, Windsurf, Kilo Code, Auggie CLI, Roo Code, or CodeBuddy)
-=======
-    2. Let you choose your AI assistant (Claude Code, Gemini CLI, GitHub Copilot, Cursor, Qwen Code, opencode, Codex CLI, Windsurf, Kilo Code, Auggie CLI, or Amazon Q Developer CLI)
->>>>>>> 89f4b0b3
+    2. Let you choose your AI assistant
     3. Download the appropriate template from GitHub
     4. Extract the template to a new project directory or current directory
     5. Initialize a fresh git repository (if not --no-git and no existing repo)
@@ -756,17 +748,6 @@
         specify init my-project
         specify init my-project --ai claude
         specify init my-project --ai copilot --no-git
-<<<<<<< HEAD
-        specify init my-project --ai cursor
-        specify init my-project --ai qwen
-        specify init my-project --ai opencode
-        specify init my-project --ai codex
-        specify init my-project --ai windsurf
-        specify init my-project --ai kilocode
-        specify init my-project --ai auggie
-        specify init my-project --ai codebuddy
-=======
->>>>>>> 89f4b0b3
         specify init --ignore-agent-tools my-project
         specify init . --ai claude         # Initialize in current directory
         specify init .                     # Initialize in current directory (interactive AI selection)
@@ -885,15 +866,13 @@
             if not check_tool("auggie", "https://docs.augmentcode.com/cli/setup-auggie/install-auggie-cli"):
                 install_url = "https://docs.augmentcode.com/cli/setup-auggie/install-auggie-cli"
                 agent_tool_missing = True
-<<<<<<< HEAD
         elif selected_ai == "codebuddy":
             if not check_tool("codebuddy", "https://www.codebuddy.ai"):
                 install_url = "https://www.codebuddy.ai"
-=======
+                agent_tool_missing = True
         elif selected_ai == "q":
             if not check_tool("q", "https://github.com/aws/amazon-q-developer-cli"):
                 install_url = "https://aws.amazon.com/developer/learning/q-developer-cli/"
->>>>>>> 89f4b0b3
                 agent_tool_missing = True
         # GitHub Copilot and Cursor checks are not needed as they're typically available in supported IDEs
 
@@ -1100,14 +1079,10 @@
     tracker.add("opencode", "opencode")
     tracker.add("codex", "Codex CLI")
     tracker.add("auggie", "Auggie CLI")
-<<<<<<< HEAD
     tracker.add("roo", "Roo Code")
     tracker.add("codebuddy", "CodeBuddy")
-    
-=======
     tracker.add("q", "Amazon Q Developer CLI")
 
->>>>>>> 89f4b0b3
     git_ok = check_tool_for_tracker("git", tracker)
     claude_ok = check_tool_for_tracker("claude", tracker)  
     gemini_ok = check_tool_for_tracker("gemini", tracker)
@@ -1120,12 +1095,9 @@
     opencode_ok = check_tool_for_tracker("opencode", tracker)
     codex_ok = check_tool_for_tracker("codex", tracker)
     auggie_ok = check_tool_for_tracker("auggie", tracker)
-<<<<<<< HEAD
     roo_ok = check_tool_for_tracker("roo", tracker)
     codebuddy_ok = check_tool_for_tracker("codebuddy", tracker)
-=======
     q_ok = check_tool_for_tracker("q", tracker)
->>>>>>> 89f4b0b3
 
     console.print(tracker.render())
 
@@ -1133,11 +1105,8 @@
 
     if not git_ok:
         console.print("[dim]Tip: Install git for repository management[/dim]")
-<<<<<<< HEAD
-    if not (claude_ok or gemini_ok or cursor_ok or qwen_ok or windsurf_ok or kilocode_ok or opencode_ok or codex_ok or auggie_ok or roo_ok or codebuddy_ok):
-=======
-    if not (claude_ok or gemini_ok or cursor_ok or qwen_ok or windsurf_ok or kilocode_ok or opencode_ok or codex_ok or auggie_ok or q_ok):
->>>>>>> 89f4b0b3
+
+    if not (claude_ok or gemini_ok or cursor_ok or qwen_ok or windsurf_ok or kilocode_ok or opencode_ok or codex_ok or auggie_ok or codebuddy_ok or q_ok):
         console.print("[dim]Tip: Install an AI assistant for the best experience[/dim]")
 
 def main():
